#!/usr/bin/env python
#
# $File: importer.py $
# $LastChangedDate$
# $Rev$
#
# This file is part of variant_tools, a software application to annotate,
# summarize, and filter variants for next-gen sequencing ananlysis.
# Please visit http://varianttools.sourceforge.net for details.
#
# Copyright (C) 2011 - 2013 Bo Peng (bpeng@mdanderson.org)
#
# This program is free software: you can redistribute it and/or modify
# it under the terms of the GNU General Public License as published by
# the Free Software Foundation, either version 3 of the License, or
# (at your option) any later version.
#
# This program is distributed in the hope that it will be useful,
# but WITHOUT ANY WARRANTY; without even the implied warranty of
# MERCHANTABILITY or FITNESS FOR A PARTICULAR PURPOSE.  See the
# GNU General Public License for more details.
#
# You should have received a copy of the GNU General Public License
# along with this program. If not, see <http://www.gnu.org/licenses/>.
#

import os
import sys
import time
from multiprocessing import Process, Value, Lock, Manager
from .utils import ProgressBar,  delayedAction, \
     DatabaseEngine, env

from .text_reader import TextReader
from .monitor import ProcessMonitor
from datetime import datetime


class Base_Store(object):
    def __init__(self, proj):
        self.proj = proj

    def importGenotypes(self, importer):
        raise RuntimeError('A derived object should be used')


#
#  A status object to control the import process. I cannot use a simple
#  queue solution because different types of importers are needed to handle
#  different inputs.
#
class ImportStatus:
    def __init__(self):
        self.manager = Manager()
        self.tasks = self.manager.dict()
        self.pending_dedup = self.manager.list()
        self.pending_copied = self.manager.dict()
        self.lock = Lock()
        self.total_sample_count = 0
        self.total_genotype_count = 0
        self.all_done = Value('L', 0)

    def add(self, item, num_lines):
        '''Add a job, each item has
        input_filename:     source filename
        tmp_file:           temporary genotype file
        start_sample, end_sample: index of samples
        sample_ids:         actual sample ids

        Status of the items can be

        0:  initial input, not imported
        1:  being imported
        2:  imported and being dedupped
        3:  dedupped
        4:  being copied
        5:  copied (done)
        '''
        if item in self.tasks:
            raise RuntimeError('Item already added to ImportStatus')
        self.lock.acquire()
        self.tasks[item] = 0
        self.total_sample_count += len(item[-1])
        self.total_genotype_count += num_lines * len(item[-1])
        self.lock.release()

    def itemToImport(self, filelist):
        '''Try to find some item that can be imported. filelist is a list of files
        that the importer can work on
        '''
        ret = None
        self.lock.acquire()
        for item in sorted(self.tasks.keys()):
            # only check for status 0 items
            if self.tasks[item] == 0 and item[0] in filelist:
                self.tasks[item] = 1
                ret = item
                break
        self.lock.release()
        return ret

    def pendingImport(self):
        # return waiting (queued, to be imported) and ongoing import
        return sum([x == 0 for x in list(self.tasks.values())]), sum([x == 1 for x in list(self.tasks.values())])

    def addDedupItem(self, geno_file, geno_status, IDs):
        self.lock.acquire()
        self.pending_dedup.append((geno_file, geno_status, IDs))
        self.lock.release()

    def itemToDedup(self):
        ret = None
        self.lock.acquire()
        if self.pending_dedup:
            ret = self.pending_dedup.pop(0)
        self.lock.release()
        return ret

    def addCopyingItem(self, geno_file, geno_status, ID, dup_rows):
        #
        self.lock.acquire()
        if (geno_file, geno_status) in self.pending_copied:
            self.pending_copied[(geno_file, geno_status)] = \
                self.pending_copied[(geno_file, geno_status)] + [(ID, dup_rows)]
        else:
            self.pending_copied[(geno_file, geno_status)] = [(ID, dup_rows)]
        self.lock.release()

    def itemToCopy(self):
        ret = None
        self.lock.acquire()
        if not self.pending_copied:
            ret = None
        else:
            # return any item
            key = list(self.pending_copied.keys())[0]
            ret = key[0], key[1], self.pending_copied.pop(key)
        self.lock.release()
        return ret

    def set(self, item, status):
        self.lock.acquire()
        self.tasks[item] = status
        self.lock.release()


#
#
# Write genotype to disk
# 
#

class BaseGenotypeWriter:
    def __init__(self, geno_info, genotype_status, sample_ids):
        self.sample_ids = sample_ids
        self.geno_info = geno_info
        self.geno_status = genotype_status

    def _createNewSampleVariantTable(self, cur, table, genotype=True):
        '''Create a table ``genotype_??`` to store genotype data'''
        cur.execute('''\
            CREATE TABLE IF NOT EXISTS {0} (
                variant_id INT NOT NULL
            '''.format(table) + 
            (', GT INT' + ''.join([', {} {}'.format(f.name, f.type) for f in self.geno_info]) if genotype else '')
            + ');'
         )


class MultiGenotypeWriter(BaseGenotypeWriter):
    '''This class write genotypes to a genotype database, which does
    not have to be the project genotype database.'''
    def __init__(self, geno_db, geno_info, genotype_status, sample_ids):
        '''geno_db:   genotype database
        geno_info:    genotype information fields
        sample_ids:   ID of samples that will be written to this database
        '''
        BaseGenotypeWriter.__init__(self, geno_info, genotype_status, sample_ids)
        # we save genotypes to many small files, with a minimal of 5 samples
        # and a maximum of 10 
        nDBs = max(min(10, len(sample_ids) // 5), 1)
        #
        self.dispatcher = {}
        self.geno_db = []
        self.db = []
        self.cur = []
        for x in range(nDBs):
            self.geno_db.append(geno_db.replace('.DB', '_{}.DB'.format(x)))
            self.db.append(DatabaseEngine())
            self.db[-1].connect(self.geno_db[-1])
            self.cur.append(self.db[-1].cursor())
        #
        if self.geno_status == 2:
            self.query = 'INSERT INTO genotype_{{}} VALUES ({0});'\
                .format(','.join([self.db[0].PH] * (2 + len(geno_info))))
        else:
            self.query = 'INSERT INTO genotype_{{}} VALUES ({0});'.format(self.db[0].PH)
        #
        s = delayedAction(env.logger.debug, 'Creating {} genotype tables'
            .format(len(self.sample_ids)))
        for idx, sid in enumerate(self.sample_ids):
            self.dispatcher[sid] = idx % nDBs
            # create table
            self._createNewSampleVariantTable(self.cur[idx % nDBs],
                'genotype_{0}'.format(sid), self.geno_status == 2)
            self.db[idx % nDBs].commit()
        del s
        #
        # number of genotype batches that has been written
        self.count = 0
        # cache of genotypes. This class will accumulate 1000 genotypes before
        # it writes to the disk using 'executemany', which will be faster than
        # calling 1000 'execute'.
        self.cache = {}

    def write(self, id, rec):
        try:
            if len(self.cache[id]) == 1000:
                # this will fail if id does not exist, so we do not need 
                # extra test if id is valid
                self.cur[self.dispatcher[id]].executemany(self.query.format(id),
                    self.cache[id])
                self.cache[id] = [rec]
                self.count += 1
            else:
                self.cache[id].append(rec)
        except KeyError:
            # if this is a new id
            self.cache[id] = [rec]
    
    def commit_remaining(self):
        for id, val in self.cache.items():
            if len(val) > 0:
                self.cur[self.dispatcher[id]].executemany(self.query.format(id), val)
        for db in self.db:
            db.commit()
            db.close()

    def dedup(self, status=None):
        # this part is done by a dedicated processor
        for idx, db in enumerate(self.geno_db):
            status.addDedupItem(db, self.geno_status,
                [id  for id in self.sample_ids if self.dispatcher[id] == idx])

class InPlaceGenotypeWriter(BaseGenotypeWriter):
    '''This class write genotypes to a genotype database, which does
    not have to be the project genotype database.'''
    def __init__(self, geno_db, geno_info, genotype_status, sample_ids):
        '''geno_db:   genotype database
        geno_info:    genotype information fields
        sample_ids:   ID of samples that will be written to this database
        '''
        #
        BaseGenotypeWriter.__init__(self, geno_info, genotype_status, sample_ids)
        #
        self.geno_db = geno_db
        self.db = DatabaseEngine()
        self.db.connect(self.geno_db)
        if self.geno_status == 2:
            self.query = 'INSERT INTO genotype_{{}} VALUES ({0});'\
                .format(','.join([self.db.PH] * (2 + len(geno_info))))
        else:
            self.query = 'INSERT INTO genotype_{{}} VALUES ({0});'.format(self.db.PH)
        self.cur = self.db.cursor()
        s = delayedAction(env.logger.info, 'Creating {} genotype tables'
            .format(len(self.sample_ids)))
        for idx, sid in enumerate(self.sample_ids):
            # create table
            self._createNewSampleVariantTable(self.cur,
                'genotype_{0}'.format(sid), self.geno_status == 2)
        self.db.commit()
        del s
        #
        # number of genotype batches that has been written
        self.count = 0
        # cache of genotypes. This class will accumulate 1000 genotypes before
        # it writes to the disk using 'executemany', which will be faster than
        # calling 1000 'execute'.
        self.cache = {}
   
    def write(self, id, rec):
        try:
            if len(self.cache[id]) == 1000:
                # this will fail if id does not exist, so we do not need 
                # extra test if id is valid
                self.cur.executemany(self.query.format(id), self.cache[id])
                self.cache[id] = [rec]
                self.count += 1
            else:
                self.cache[id].append(rec)
        except KeyError:
            # if this is a new id
            self.cache[id] = [rec]
        if self.count % 1000 == 0:
            self.db.commit()
    
    def commit_remaining(self):
        for id, val in self.cache.items():
            if len(val) > 0:
                self.cur.executemany(self.query.format(id), val)
        self.db.commit()
        self.db.close()

    def dedup(self, status=None):
        # checking if there are duplicated variant_ids in genotype tables
        # we do not do it during data insertion because (potentially) many tables
        # are handled simultenously, and keeping track of ids in each sample can
        # take a lot of ram.
        #
        db = DatabaseEngine()
        db.connect(self.geno_db)
        cur = db.cursor()
        for id in self.sample_ids:
            cur.execute('SELECT COUNT(variant_id), COUNT(DISTINCT variant_id) '
                'FROM genotype_{}'.format(id))
            nRec, nVar = cur.fetchone()
            if nRec != nVar:
                cur.execute('DELETE from genotype_{0} WHERE rowid NOT IN '
                    '(SELECT MAX(rowid) FROM genotype_{0} GROUP BY variant_id)'
                    .format(id))
                if cur.rowcount != nRec - nVar:
                    raise SystemError('Failed to identify duplicated variants from '
                        'genotype table genotype_{}'.format(id))
                # cannot get variant id easily
                env.logger.debug('{} duplicated records have been removed from sample {}'
                    .format(cur.rowcount, id))
        db.commit()
        db.close()


def GenotypeWriter(geno_db, geno_info, genotype_status, sample_ids):
    if '/' in geno_db:
        return MultiGenotypeWriter(geno_db, geno_info, genotype_status, sample_ids)
    else:
        return InPlaceGenotypeWriter(geno_db, geno_info, genotype_status, sample_ids)




class GenotypeCopier(Process):
    def __init__(self, main_genotype_file, genotype_info, copied_samples, status):
        '''copied_samples is a shared variable that should be increased with
        each sample copy.
        '''
        Process.__init__(self)
        self.daemon=True
        self.main_genotype_file = main_genotype_file
        self.genotype_info = genotype_info
        self.copied_samples = copied_samples
        self.status = status

    def run(self):
        db = None
        while True:
            try:
                item = self.status.itemToCopy()
            except Exception as e:
                env.logger.error('GenotypeCopier failed: {}'.format(e))
                sys.exit(1)
            if item is None:
                if self.status.all_done.value == 1:
                    if db is not None:
                        db.close()
                    env.logger.debug('Genotype of {} samples are copied'
                        .format(self.copied_samples.value))
                    break
                time.sleep(1)
                continue
            # only connect to the database engine when the main process is done
            if db is None:
                db = DatabaseEngine()
                db.connect(self.main_genotype_file)
            #
            cur = db.cursor()
            genotype_file, genotype_status, ID_and_DUPs = item
            #
            db.attach(genotype_file, '__from')
            # start copying genotype
            # copy genotype table
            start_copy_time = time.time()
            cur = db.cursor()
            for ID, rowids in ID_and_DUPs:
                if ID is None:
                    continue
                query = 'CREATE TABLE IF NOT EXISTS genotype_{0} (variant_id INT NOT NULL'.format(ID)
                if genotype_status == 2:
                    query += ', GT INT' + ''.join([', {} {}'.format(f.name, f.type) for f in self.genotype_info])
                query += ');'
                cur.execute(query)
                if rowids:
                    query = ('SELECT variant_id FROM  __from.genotype_{0} '
                        'WHERE rowid IN ({1});').format(ID, ','.join([str(x) for x in rowids]))
                    cur.execute(query)
                    var_ids = [x[0] for x in cur.fetchall()]
                    env.logger.debug('Removing {} records for variants {} from sample {}'
                        .format(len(rowids), ', '.join([str(x) for x in var_ids]), ID))
                    query = ('INSERT INTO genotype_{0} SELECT * FROM __from.genotype_{0} '
                        'WHERE rowid NOT IN ({1});').format(ID, ','.join([str(x) for x in rowids]))
                else:
                    query = 'INSERT INTO genotype_{0} SELECT * FROM __from.genotype_{0};'.format(ID)
                cur.execute(query)
                db.commit()
                # update progress
                self.copied_samples.value += 1
            db.detach('__from')
            end_copy_time = time.time()
            env.logger.debug('Copying {} samples from {} took {:.1f} seconds.'.format(
                len([x for x in ID_and_DUPs if x[0] is not None]),
                os.path.basename(genotype_file),
                end_copy_time - start_copy_time))
            # if no IDs, all samples have been copied.
            if None in ID_and_DUPs[-1]:
                try:
                    # remove the temporary file
                    os.remove(self.genotype_file)
                except:
                    pass

 
class DedupWorker(Process):
    def __init__(self, status):
        Process.__init__(self)
        self.daemon=True
        self.status = status

    def run(self):
        while True:
            item = self.status.itemToDedup()
            if item is None:
                if self.status.all_done.value == 1:
                    break
                time.sleep(1)
                continue
            genotype_file, genotype_status, IDs = item
            db = DatabaseEngine()
            db.connect(genotype_file, readonly=True)
            cur = db.cursor()
            #
            for id in IDs:
                cur.execute('SELECT COUNT(variant_id), COUNT(DISTINCT variant_id) '
                    'FROM genotype_{}'.format(id))
                nRec, nVar = cur.fetchone()
                if nRec != nVar:
                    cur.execute('SELECT rowid from genotype_{0} WHERE rowid NOT IN '
                        '(SELECT MAX(rowid) FROM genotype_{0} GROUP BY variant_id)'
                        .format(id))
                    deleted_rows = [x[0] for x in cur.fetchall()]
                    if len(deleted_rows) != nRec - nVar:
                        raise SystemError('Failed to identify duplicated variants from '
                            'genotype table genotype_{}'.format(id))
                else:
                    deleted_rows = []
                #
                self.status.addCopyingItem(genotype_file, genotype_status, id, deleted_rows)
            self.status.addCopyingItem(genotype_file, genotype_status, None, None)
            db.close()

#
#   A working process to import genotype from a file, or part of a file
#   and write to a temporary genotype database.
#
# 
class GenotypeImportWorker(Process):
    '''This class starts a process, import genotype to a temporary genotype database.'''
    def __init__(self, variantIndex, filelist, processor, encoding, header, 
        genotype_field, genotype_info, ranges, geno_count, 
        proc_index, status):
        '''
        variantIndex: a dictionary that returns ID for each variant.
        filelist: files from which variantIndex is created. If the passed filename
            is not in this list, this worker will suicide so that it can be replaced 
            by a worker with more variants.
        encoding, genotypefield, genotype_info, ranges:  parameters to import data
        geno_count:  a shared variable to report number of genotype imported
        status:      an ImportStatus object to monitor the progress
        '''
        Process.__init__(self, name='GenotypeImporter')
        self.daemon=True
        self.variantIndex = variantIndex
        self.filelist = filelist
        self.encoding = encoding
        self.header = header
        self.processor = processor
        #
        self.genotype_field = genotype_field
        self.genotype_info = genotype_info
        self.ranges = ranges
        #
        self.geno_count = geno_count
        self.proc_index = proc_index
        #
        self.status = status

    def run(self): 
        env.logger.debug('Importer {} starts with variants from {} files'
            .format(self.proc_index, len(self.filelist)))
        while True:
            item = self.status.itemToImport(self.filelist)
            if item is None:
                # wait a second, make sure there is no job
                time.sleep(1)
                item = self.status.itemToImport(self.filelist)
                if item is None:
                    env.logger.debug('Importer {} exits normally'.format(self.proc_index))
                    break
            # get parameters
            self.input_filename, self.genotype_file, self.genotype_status, start_sample, end_sample, self.sample_ids = item
            self.processor.reset(import_var_info=False, 
                import_sample_range=[0,0] if self.genotype_status == 1 else [start_sample, end_sample])
            self.count = [0, 0]
            # use the last value as start
            self.start_count = self.geno_count.value
            start_import_time = time.time()
            self._importData()
            # set the status to be imported (2) (and being dedupped)
            self.status.set(item, 2)
            env.logger.debug('Importer {} starts deduplicating {} samples after importing genotypes in {:.1f} seconds'
                .format(self.proc_index, len(self.sample_ids), time.time() - start_import_time))
            self._dedupData()
            self.status.set(item, 3)
            end_import_time = time.time()
            todo, going = self.status.pendingImport()
            env.logger.debug('Importing {} samples ({} - {}) to {} took importer {} {:.1f} seconds, {} onging, {} to go.'.format(
                len(self.sample_ids), min(self.sample_ids), max(self.sample_ids), os.path.basename(self.genotype_file),
                self.proc_index, end_import_time - start_import_time, going, todo))

    def _importData(self):
        env.logger.debug('Importer {} starts importing genotypes for {} samples ({} - {})'
            .format(self.proc_index, len(self.sample_ids),
            min(self.sample_ids), max(self.sample_ids)))
        reader = TextReader(self.processor, self.input_filename, None, False, 0,
            self.encoding, self.header, quiet=True)
        self.writer = GenotypeWriter(self.genotype_file, self.genotype_info, 
            self.genotype_status, self.sample_ids)
        fld_cols = None
        last_count = 0
        for self.count[0], bins, rec in reader.records():
            try:
                variant_id  = self.variantIndex[tuple((rec[0], rec[2], rec[3]))][rec[1]][0]
            except KeyError:
                env.logger.debug('Variant {} {} {} {} not found'
                    .format(rec[0], rec[1], rec[2], rec[3]))
                continue
            # if there is genotype 
            if self.genotype_status == 2:
                if fld_cols is None:
                    col_rngs = [reader.columnRange[x] for x in range(self.ranges[2], self.ranges[4])]
                    fld_cols = []
                    for idx in range(len(self.sample_ids)):
                        fld_cols.append([sc + (0 if sc + 1 == ec else idx) for sc,ec in col_rngs])
                    if col_rngs[0][1] - col_rngs[0][0] != len(self.sample_ids):
                        env.logger.error('Number of genotypes ({}) does not match number of samples ({})'.format(
                            col_rngs[0][1] - col_rngs[0][0], len(self.sample_ids)))
                for idx, id in enumerate(self.sample_ids):
                    try:
                        # variant info is not read, ranges[1] should be used because ranges[2] is the index after
                        # variant index
                        if rec[self.ranges[1] + idx] is not None:
                            self.count[1] += 1
                            self.writer.write(id, [variant_id] + [rec[c] for c in fld_cols[idx]])
                    except IndexError:
                        env.logger.warning('Incorrect number of genotype fields: {} fields found, {} expected for record {}'.format(
                            len(rec), fld_cols[-1][-1] + 1, rec))
            else:
                # should have only one sample
                for id in self.sample_ids:
                    self.writer.write(id, [variant_id])
            if self.count[0] - last_count > 100:
                self.geno_count.value = self.start_count + self.count[0] * len(self.sample_ids)
                last_count = self.count[0]
        self.writer.commit_remaining()

    def _dedupData(self):
        self.writer.dedup(self.status)


class Sqlite_Store(Base_Store):
    def __init__(self, proj):
        super(Sqlite_Store, self).__init__(proj)
        self.db = DatabaseEngine()
        self.db.connect('{}_genotype.DB'.format(self.proj.name))
        self.cur = self.db.cursor()

    def num_variants(self, sample_id):
        self.cur.execute('SELECT count(*) FROM genotype_{};'.format(sample_id))
        return self.cur.fetchone()[0]

    def geno_fields(self, sample_id):
        sampleGenotypeHeader = self.db.getHeaders('genotype_{}'.format(sample_id))
        return sampleGenotypeHeader[1:]  # the first field is variant id, second is GT

    def remove_sample(self, sample_id):
        self.db.removeTable('genotype_{}'.format(sample_id))
        self.db.commit()

    def importGenotypes(self, importer):
        '''import files in parallel, by importing variants and genotypes separately, and in their own processes. 
        More specifically, suppose that there are three files

        file1: variant1, sample1.1, sample1.2, sample1.3
        file2: variant2, sample2.1, sample2.2
        file3: variant3, sample3.1, sample3.2

        where variant1, 2, and 3 are three potentially overlapping sets of variants.
        sample1, sample2, sample3 are three groups of samples that are divided by the number of samples
        and number of processes (importer.jobs) (say, 3000 samples divided into three groups of 1000 samples).

        Then, there are 

        A: 2 TextReader processes <--> main process read variant1, 2, 3 --> master variant table
        B: importer.jobs GenotypeImportWorker reads sample 1.1, 1.2, 1.3, 2.1 etc ... --> temporary genotype tables
           except for the first process, which writes to the main genotype table directly.
        C: 1 GenotypeCopier -> copy temporary genotype tables to the master genotype table

        The processes are organized so that 
        1. sample A.x if read after variant A is read
        2. genotypes are copied after temporary tables are completed

        Because of the processes work together, although there are multiple progress bars, they
        might start from the middle because some work might have already been done in the previous step.
        '''
        importers = [None] * importer.jobs
        # number of genotypes each process have imported
        genotype_import_count = [Value('L', 0) for x in range(importer.jobs)]
        sample_copy_count = Value('L', 0)
        # import queue that accept jobs sample 1.1, 1.2, etc
        status = ImportStatus()
        # start copier
        copier = GenotypeCopier('{}_genotype.DB'.format(self.proj.name), 
            importer.genotype_info, sample_copy_count, status)
        copier.start()
        #
        dedupier = []
        for i in range(max(2, min(importer.jobs, 4))):
            d = DedupWorker(status)
            d.start()
            dedupier.append(d)
        #
        # The logic of importer is complex here. Because an importer needs to know variantIndex to 
        # write genotype tables, and because importers starts after each file is read, an importer
        # created earlier (eg. from file 1) cannot be used to import genotype for file 2. This is
        # why we
        #
        # 1. create importer only after a file is processed.
        # 2. If all workers are busy, no more new worker will be created.
        # 3. When an old importer finds that it cannot process new genotype file, it will commit succide.
        # 4. The master process will create new importers with updated variantIndex when
        #    there are empty slots.
        #
        # We do not pass variantIndex to importers because variantIndex is huge and it is slow
        # to pass it with other parameters.
        #
        # process each file
        for count, input_filename in enumerate(importer.files):
            env.logger.info('{} variants from {} ({}/{})'.format('Importing', input_filename, count + 1, len(importer.files)))
            importer.importVariant(input_filename)
            env.logger.info('{:,} new variants {}{}{} from {:,} lines are imported.'\
                .format(importer.count[2], "(" if importer.count[2] else '', 
                    ', '.join(['{:,} {}'.format(x, y) for x, y in \
                        zip(importer.count[3:8], ['SNVs', 'insertions', 'deletions', 'complex variants', 'unsupported']) if x > 0]),
                        ")" if importer.count[2] else '', importer.count[0]))
            # genotypes?
            if importer.genotype_field:
                importer.prober.reset()
            # if there are samples?
            sample_ids, genotype_status,names = importer.getSampleIDs(input_filename)
            #
            # we should have file line count from importVariant
            num_of_lines = importer.count[0]
            #
            for i in range(len(importer.count)):
                importer.total_count[i] += importer.count[i]
                importer.count[i] = 0
            #
            if len(sample_ids) == 0:
                continue
            #
            # determine workload:
            # from our benchmark, if there are a large number of jobs and if
            # we split jobs evenly, the last trunk will
            # take about double time to finish because the extra time to reach the end
            # if the lines are long. Therefore, we are using an algorithm that the last
            # piece will handle 2/3 of the samples of the first one.
            #
            # n -- len(sample_ids)
            # m -- number of processes
            # k -- workload of the first one
            # k - k/3(m-1) -- workload of the second one
            # ...
            # 2k/3 -- workload of the last one
            # 
            # k = 6n/(5m)
            # d=k/3(m-1)
            #
            # k-xd (x=0, ..., m-1)
            #
            # each process handle at least 10 samples
            if len(sample_ids) > 2000:
                workload = [max(10, int((1.2*len(sample_ids)/importer.jobs)*(1-x/(3.*(importer.jobs - 1))))) for x in range(importer.jobs)]
            else:
                workload = [max(10, int(float(len(sample_ids)) / importer.jobs))] * importer.jobs
            # if there are missing ones, spread it across workers ...
            # less than 0 is possible because of the at least 10 policy
            unallocated = max(0, len(sample_ids) - sum(workload))
            for i in range(unallocated):
                workload[i % importer.jobs] += 1
            # 
            env.logger.debug('Workload of processes: {}'.format(workload))
       
            start_sample = 0
            for job in range(importer.jobs):
                if workload[job] == 0:
                    continue
                end_sample = min(start_sample + workload[job], len(sample_ids))
                if end_sample <= start_sample:
                    continue
                # tell the processor do not import variant info, import part of the sample
                tmp_file = os.path.join(env.temp_dir, 'tmp_{}_{}_genotype.DB'.format(count, job))
                if os.path.isfile(tmp_file):
                    os.remove(tmp_file)
                if os.path.isfile(tmp_file):
                    raise RuntimeError('Failed to remove existing temporary '
                        'database {}. Remove clean your cache directory'
                            .format(tmp_file))
                # send a import job to the importer workers
                status.add((input_filename, tmp_file, genotype_status, start_sample, end_sample, 
                    tuple(sample_ids[start_sample : end_sample])), num_of_lines)
                # start an importer if needed
                for i in range(importer.jobs):
                    if importers[i] is None or not importers[i].is_alive():
                        importers[i] = GenotypeImportWorker(importer.variantIndex, importer.files[:count+1], 
                            importer.processor, importer.encoding, importer.header, importer.genotype_field, importer.genotype_info, importer.ranges,
                            genotype_import_count[i], i, status)
                        importers[i].start()
                        break
                start_sample = end_sample
        # 
        # monitor the import of genotypes
        prog = ProgressBar('Importing genotypes', status.total_genotype_count,
            initCount=sum([x.value for x in genotype_import_count]))
        while True:
            # each process update their passed shared value
            # the master process add them and get the total number of genotypes imported
            prog.update(sum([x.value for x in genotype_import_count]))
            # 
            queued, importing = status.pendingImport()
            if queued + importing == 0:
                # the importer will kill themselves after there is no pending job
                prog.done()
                break
            # create importers if any of the importer is gone. This might be a waste of resource
            # but an importer that is pending does not cost much
            if queued > 0:
                new_count = 0
                for i in range(importer.jobs):
                    if importers[i] is None or not importers[i].is_alive():
                        worker = GenotypeImportWorker(importer.variantIndex, 
                            importer.files, importer.processor, importer.encoding, importer.header,
                            importer.genotype_field, importer.genotype_info, importer.ranges,
                            genotype_import_count[i], i, status)
                        importers[i] = worker
                        worker.start()
                        new_count += 1
                    if new_count >= queued:
                        break
            time.sleep(2)
        # monitor the dedup of genotypes
        prog = ProgressBar('Copying samples', status.total_sample_count,
            initCount=sample_copy_count.value)
        while True:
            prog.update(sample_copy_count.value)
            if sample_copy_count.value == status.total_sample_count:
                prog.done()
                status.all_done.value = 1
                copier.join()
                [d.join() for d in dedupier]
                break
            time.sleep(1)
        # final status line
        if len(importer.files) > 1:
            env.logger.info('{:,} new variants ({}) from {:,} lines ({:,} samples) are imported.'\
                .format(importer.total_count[2],
                    ', '.join(['{:,} {}'.format(x, y) for x, y in \
                        zip(importer.total_count[3:8], ['SNVs', 'insertions',
                        'deletions', 'complex variants', 'unsupported']) if x > 0]),
                    importer.total_count[0], status.total_sample_count))



class HDF5_Store(Base_Store):
    def __init__(self, name):
        super(HDF5_Store, self).__init__(name)
         
<<<<<<< HEAD
    # def importGenotypes(self, importer):
    #     from .importer_hdf5 import importGenotypesInParallel
    #     return importGenotypesInParallel(importer)

    def importGenotypes(self, importer):
        from .importer_vcf_to_hdf5 import importGenotypes
        return importGenotypes(importer)
=======
    def importGenotypes(self, importer,monitor):
        from .importer_hdf5 import importGenotypesInParallel
        if monitor:
            monitor_interval = 2
            resource_monitor_interval = 60
            task_id=datetime.now().strftime('%Y_%m_%d_%H_%M_%S')+"_import"
            m = ProcessMonitor(task_id, monitor_interval=monitor_interval,
                    resource_monitor_interval=resource_monitor_interval)
            m.start()
        return importGenotypesInParallel(importer)
>>>>>>> 44af74e9


def GenoStore(proj):
    if proj.store == 'sqlite':
        return Sqlite_Store(proj)
    elif proj.store == 'hdf5':
        return HDF5_Store(proj)
    else:
        raise RuntimeError('Unsupported genotype storage model {}'.format(proj.store))<|MERGE_RESOLUTION|>--- conflicted
+++ resolved
@@ -791,15 +791,7 @@
     def __init__(self, name):
         super(HDF5_Store, self).__init__(name)
          
-<<<<<<< HEAD
-    # def importGenotypes(self, importer):
-    #     from .importer_hdf5 import importGenotypesInParallel
-    #     return importGenotypesInParallel(importer)
-
-    def importGenotypes(self, importer):
-        from .importer_vcf_to_hdf5 import importGenotypes
-        return importGenotypes(importer)
-=======
+
     def importGenotypes(self, importer,monitor):
         from .importer_hdf5 import importGenotypesInParallel
         if monitor:
@@ -810,7 +802,7 @@
                     resource_monitor_interval=resource_monitor_interval)
             m.start()
         return importGenotypesInParallel(importer)
->>>>>>> 44af74e9
+
 
 
 def GenoStore(proj):
