--- conflicted
+++ resolved
@@ -253,16 +253,12 @@
                         raise ValueError("{0} cannot handle non-binary phenotype value(s) {1}".\
                                          format(test.__class__.__name__, '/'.join([str(x) for x in item])))
         # step 4-2: check if 'SSeq_common' is valid to use
-<<<<<<< HEAD
-
-        if 'SSeq_common' in [test.__class__.__name__ for test in self.tests] and group_by:
-            raise ValueError("SSeq_common method cannot be used with --group_by/-g")
-=======
+
         if 'SSeq_common' in [test.__class__.__name__ for test in self.tests
                             ] and group_by:
             raise ValueError(
                 "SSeq_common method cannot be used with --group_by/-g")
->>>>>>> 9e13bd2d
+
         #
         #
         # We automatically index genotypes before when we retrieved genotypes for each group.
@@ -488,14 +484,10 @@
                 if j in nameDict:
                     sample_IDs.append(i)
                     sample_names.append(j)
-<<<<<<< HEAD
-                    [x.append(y) for x,y in zip(phenotypes, p)]
-                    [x.append(y) for x,y in zip(covariates, c)]
-
-=======
+
                     [x.append(y) for x, y in zip(phenotypes, p)]
                     [x.append(y) for x, y in zip(covariates, c)]
->>>>>>> 9e13bd2d
+
             if len(sample_IDs) == 0:
                 raise ValueError('No sample is selected by condition: {}'.\
                                  format(' AND '.join(['({})'.format(x) for x in condition])))
@@ -564,7 +556,7 @@
         cur.execute('DROP TABLE IF EXISTS __asso_tmp;')
         cur.execute('DROP INDEX IF EXISTS __asso_tmp_index;')
 
-<<<<<<< HEAD
+
 
         # cur.execute('SELECT value FROM project WHERE name="HDF5_table";')
         # HDF5_table=cur.fetchone()
@@ -576,21 +568,7 @@
         #         self.force=True
         #     cur.execute('UPDATE project SET value="{0}" WHERE name="HDF5_table"'.format(self.table))
         #     cur.execute('UPDATE project SET value="{0}" WHERE name="HDF5_group"'.format(group_by[0]))
-=======
-        cur.execute('SELECT value FROM project WHERE name="HDF5_table";')
-        HDF5_table = cur.fetchone()
-        cur.execute('SELECT value FROM project WHERE name="HDF5_group";')
-        HDF5_group = cur.fetchone()
-        if HDF5_table != None and HDF5_group != None:
-            if HDF5_table[0] != self.table or HDF5_group[0] != group_by[0]:
-                self.force = True
-            cur.execute(
-                'UPDATE project SET value="{0}" WHERE name="HDF5_table"'.format(
-                    self.table))
-            cur.execute(
-                'UPDATE project SET value="{0}" WHERE name="HDF5_group"'.format(
-                    group_by[0]))
->>>>>>> 9e13bd2d
+
 
         # this table has
         #  variant_id
@@ -1349,20 +1327,13 @@
 
         # use SQLite DB
 
-<<<<<<< HEAD
-        if proj.store=="sqlite":
-            for id in asso.sample_IDs:
-                sampleQueue.put(id)
-            if not os.path.isfile(asso.proj.name + '_genotype.DB') or os.stat(asso.proj.name + '_genotype.DB').st_size == 0:
-                env.logger.error("The genotype DB is not generated, please run vtools import without --HDF5 tag to generate sqlite genotype DB first.")
-=======
+
         if proj.store == "sqlite":
             if not os.path.isfile(asso.proj.name + '_genotype.DB') or os.stat(
                     asso.proj.name + '_genotype.DB').st_size == 0:
                 env.logger.error(
                     "The genotype DB is not generated, please run vtools import without --HDF5 tag to generate sqlite genotype DB first."
                 )
->>>>>>> 9e13bd2d
                 sys.exit()
 
             for i in range(nLoaders):
@@ -1496,7 +1467,7 @@
         sys.exit(1)
 
 
-<<<<<<< HEAD
+
 def generate_works(asso,args):
     count=1
     grps=[]
@@ -1507,18 +1478,6 @@
     for grp in asso.groups:
         grps.append(grp)
         if count%groupSize==0:
-            work={"projName":projName,"param":json.dumps(asso.__dict__), "grps":grps,
-            "args":{"methods":args.methods,"covariates":args.covariates,"to_db":args.to_db,"delimiter":args.delimiter,"force":args.force,"unknown_args":args.unknown_args},"path": os.getcwd()}
-=======
-def generate_works(asso, args):
-    count = 1
-    grps = []
-    projName = asso.proj.name
-    asso.proj = None
-
-    for grp in asso.groups:
-        grps.append(grp)
-        if count % 10 == 0:
             work = {
                 "projName": projName,
                 "param": json.dumps(asso.__dict__),
@@ -1533,7 +1492,7 @@
                 },
                 "path": os.getcwd()
             }
->>>>>>> 9e13bd2d
+
             yield work
             grps = []
         count += 1
@@ -1667,16 +1626,11 @@
                     interval = time.time()
 
             else:
-<<<<<<< HEAD
                 delay=1000
                 if time.time()-interval>delay:
-                    print("No available worker. Not receiving any result from worker in {} seconds.".format(delay))
-=======
-                if time.time() - interval > 60:
                     print(
                         "No available worker. Not receiving any result from worker in 60 seconds."
                     )
->>>>>>> 9e13bd2d
                     break
 
         # terminate
