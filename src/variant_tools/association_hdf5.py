#!/usr/bin/env python
#
# $File: association.py $
# $LastChangedDate$
# $Rev$
#
# This file is part of variant_tools, a software application to annotate,
# summarize, and filter variants for next-gen sequencing ananlysis.
# Please visit http://varianttools.sourceforge.net for details.
#
# Copyright (C) 2011 - 2013 Bo Peng (bpeng@mdanderson.org) and Gao Wang (wangow@gmail.com)
#
# This program is free software: you can redistribute it and/or modify
# it under the terms of the GNU General Public License as published by
# the Free Software Foundation, either version 3 of the License, or
# (at your option) any later version.
#
# This program is distributed in the hope that it will be useful,
# but WITHOUT ANY WARRANTY; without even the implied warranty of
# MERCHANTABILITY or FITNESS FOR A PARTICULAR PURPOSE.  See the
# GNU General Public License for more details.
#
# You should have received a copy of the GNU General Public License
# along with this program. If not, see <http://www.gnu.org/licenses/>.

import os
import re
from multiprocessing import Process, Manager
from multiprocessing import Queue as mpQueue
import queue
import time
from .utils import DatabaseEngine

from .accessor import Engine_Access, Engine_Storage

import glob


class GroupHDFGenerator(Process):
    """ Assume vcf files are sorted and grouped by chromosome positions. 
        This class generates temporary HDF5 file which has variants grouped by chromosome and groupName(for example, gene name)
        Each input HDF5 file is queried to get groups of variants. The resut is written into output file. 
    """
    def __init__(self,fileQueue,project,group_names,job):
        Process.__init__(self)
        self.fileQueue=fileQueue
        self.proj=project
        self.group_names=group_names
        self.proc_index=job

    def run(self):
        
        while True:
            HDFfileName=self.fileQueue.get()
            if HDFfileName is None:
                break

            HDFfileGroupName=HDFfileName.replace(".h5","_multi_genes.h5")
            if (os.path.isfile(HDFfileGroupName)):
                os.remove(HDFfileGroupName)
                

            
            accessEngine=Engine_Access.choose_access_engine(HDFfileName)
            storageEngine=Engine_Storage.choose_storage_engine(HDFfileGroupName)
            
            try:
                
                db = DatabaseEngine()
                db.connect('{0}.proj'.format(self.proj.name), '__asso_tmp')
                time.sleep(self.proc_index)
                cur = db.cursor()
                
                # select_group="SELECT {0}, group_concat(variant_id) from __asso_tmp group by {0}".\
                #    format(self.group_names[0])

                if self.group_names[0]=="variant_chr" and self.group_names[1]=="variant_pos":
                    select_group="select t.variant_chr,t.variant_pos,t.variant_id from __asso_tmp as t join variant as v on t.variant_id=v.variant_id  order by v.pos"
                    for row in cur.execute(select_group):
                        chr=row[0]
                        pos=row[1]
                        id=row[2]
                        updated_rownames,colnames,subMatrix=accessEngine.get_genotype([id],"",[chr])
                        if subMatrix is not None:
                            storageEngine.store(subMatrix,chr,"pos"+str(pos)+"/GT")
                            storageEngine.store(updated_rownames,chr,"pos"+str(pos)+"/rownames")
                            if not storageEngine.checkGroup(chr,"colnames"):
                                storageEngine.store(colnames,chr,"colnames")


                else:
                    select_group="SELECT {0}, group_concat(variant_id) from (select {0},t.variant_id from __asso_tmp as t join variant as v on t.variant_id=v.variant_id  order by v.pos) group by {0}".\
                       format(self.group_names[0])
                    

                    for row in cur.execute(select_group):
                        geneSymbol=transformGeneName(row[0])
                        ids=row[1].split(",")
                        ids=[int(x) for x in ids]
                        # ids.sort()
                        chr= getChr(ids[0],db.cursor())
                        chrEnd=getChr(ids[-1],db.cursor())
                        
                        # subMatrix=accessEngine.get_geno_info_by_variant_IDs(ids,chr,"GT")
                        # if subMatrix is not None and subMatrix.indices is not None:
                        #     storageEngine.store(subMatrix,chr,geneSymbol
                        if chr==chrEnd:
                            # updated_rownames,colnames,subMatrix=accessEngine.get_geno_by_variant_IDs(ids,chr)
                            updated_rownames,colnames,subMatrix=accessEngine.get_genotype(ids,"",[chr])
                            
                            if subMatrix is not None:
                                storageEngine.store(subMatrix,chr,geneSymbol+"/GT")
                                storageEngine.store(updated_rownames,chr,geneSymbol+"/rownames")
                                if not storageEngine.checkGroup(chr,"colnames"):
                                    storageEngine.store(colnames,chr,"colnames")
                        else:
                            varDict=getChrs(ids,db.cursor())
                            for chr,vids in varDict.items():
                                updated_rownames,colnames,subMatrix=accessEngine.get_geno_by_sep_variant_ids(vids,chr)
                                if subMatrix is not None:
                                    storageEngine.store(subMatrix,chr,geneSymbol+"/GT")
                                    storageEngine.store(updated_rownames,chr,geneSymbol+"/rownames")
                                    if not storageEngine.checkGroup(chr,"colnames"):
                                        storageEngine.store(colnames,chr,"colnames")

                    # storageEngine.close() 
                accessEngine.close()
                storageEngine.close()
                # 

            except KeyboardInterrupt as e:
                accessEngine.close()
                storageEngine.close()
                pass




def generateHDFbyGroup(testManager,njobs):
    """This class manages the processes for generating the temp HDF5 files with variants grouped by gene name. 
    """

    HDFfileNames=glob.glob("tmp*_genotypes.h5")
    groupGenerators=[]
    fileQueue=mpQueue()
    taskQueue=queue.Queue()
    start=time.time()
    groupGenerators=[None]*min(njobs,len(HDFfileNames))
    if len(testManager.sample_IDs)>0:
        HDFfileNames=[]
        cur = testManager.db.cursor()
        sampleIDstring=",".join([str(ID) for ID in testManager.sample_IDs])
        sql="select distinct HDF5 from sample where sample_id in ({0});".format(sampleIDstring)
        cur.execute(sql)
        res=cur.fetchall()
        for filename in res:
            HDFfileNames.append(filename[0])
    for HDFfileName in HDFfileNames:
        fileQueue.put(HDFfileName)
    for i in range(len(HDFfileNames)):

        taskQueue.put(GroupHDFGenerator(fileQueue,testManager.proj,testManager.group_names,i))
    while taskQueue.qsize()>0:
        for i in range(njobs):
            if groupGenerators[i] is None or not groupGenerators[i].is_alive():
                task=taskQueue.get()
                groupGenerators[i]=task
                task.start()
                fileQueue.put(None)
                break
    for groupHDFGenerator in groupGenerators:
        groupHDFGenerator.join()
    # print(("group time: ",time.time()-start))



class GroupHDFGenerator_memory(Process):
    """Assume variant IDs are not ordered by chromosome position. This class keep the group of variants as cache and write together into HDF5. 
    """

    def __init__(self,geneDict,geneSet,fileQueue,project,group_names,job):
        Process.__init__(self)
        self.geneDict=geneDict
        self.geneSet=geneSet
        self.fileQueue=fileQueue
        self.proj=project
        self.group_names=group_names
        self.proc_index=job

    def run(self):
        
        while True:
            genoDict={}
            HDFfileName=self.fileQueue.get()
            if HDFfileName is None:
                break
            # hdf5_file=tb.open_file(HDFfileName,mode="r")
            accessEngine=Engine_Access.choose_access_engine(HDFfileName)

            HDFfileGroupName=HDFfileName.replace(".h5","_multi_genes.h5")
            if (os.path.isfile(HDFfileGroupName)):
                os.remove(HDFfileGroupName)
            storageEngine=Engine_Storage.choose_storage_engine(HDFfileGroupName)
            try:
                chr="22"
                rownames=accessEngine.get_rownames(chr)
                colnames=accessEngine.get_colnames(chr)
      
                for idx,id in enumerate(rownames):
                    try:
                        geneNames=self.geneDict[id]
                        for geneName in geneNames:
                            if geneName not in genoDict:
                                #indptr,indices,data,rownames
                                genoDict[geneName]=[[0],[],[],[]]
        
                            variant_ID,indices,data=accessEngine.get_geno_info_by_row_pos(idx,chr)
                          
                            lastPos=genoDict[geneName][0][-1]
                            if len(indices)==0:
                                genoDict[geneName][0].append(lastPos)
                            else:
                                genoDict[geneName][0].append(lastPos+len(indices))
                                genoDict[geneName][1].extend(indices)
                                genoDict[geneName][2].extend(data)
                            genoDict[geneName][3].append(variant_ID)
                          
                    except:
                        pass
                for key,value in list(genoDict.items()):
                    hdf5matrix=HMatrix(value[2],value[1],value[0],(len(value[3]),len(colnames)),value[3],colnames)
                    storageEngine.store(hdf5matrix,chr,key) 
                accessEngine.close()
                storageEngine.close()
            except KeyboardInterrupt as e:
                accessEngine.close()
                storageEngine.close()
                pass



class GroupHDFGenerator_append(Process):
    """Assume variant IDs are not ordered by chromosome position. This class reads variants one by one and appends to the specified group in HDF5.
    """

    def __init__(self,geneDict,geneSet,fileQueue,project,group_names,job):
        Process.__init__(self)
        self.geneDict=geneDict
        self.geneSet=geneSet
        self.fileQueue=fileQueue
        self.proj=project
        self.group_names=group_names
        self.proc_index=job

    def run(self):
        
        while True:
            HDFfileName=self.fileQueue.get()
            if HDFfileName is None:
                break
  
            accessEngine=Engine_Access.choose_access_engine(HDFfileName)
            HDFfileGroupName=HDFfileName.replace(".h5","_multi_genes.h5")
            if (os.path.isfile(HDFfileGroupName)):
                os.remove(HDFfileGroupName)
            storageEngine=Engine_Storage.choose_storage_engine(HDFfileGroupName)
            chr="22"
            colnames=accessEngine.get_colnames(chr)   
            rownames=accessEngine.get_rownames(chr)
 
            for geneName in self.geneSet:
                hdf5matrix=HMatrix([],[],[0],(0,0),[],colnames)
                storageEngine.store(hdf5matrix,chr,geneName)
            try:

                for idx,id in enumerate(rownames):
                    try:
                        geneNames=self.geneDict[id]                           
                        for geneName in geneNames:
  
                            variant_ID,indices,data=accessEngine.get_geno_info_by_row_pos(idx,chr)
                            indptr=None
                            if len(indices)>0:
                                indptr=[len(indices)]
                            shape=(1,len(colnames))
                            hdf5matrix=HMatrix(data,indices,indptr,shape,[id],colnames)
                            storageEngine.store(hdf5matrix,chr,geneName)
                    except KeyError: 
                        pass
                accessEngine.close()
                storageEngine.close()
            except KeyboardInterrupt as e:
                accessEngine.close()
                storageEngine.close()
                pass



def getGroupDict(testManager):
    db = DatabaseEngine()
    db.connect('{0}.proj'.format(testManager.proj.name), '__asso_tmp')
    cur = db.cursor()
    select_group="SELECT {0}, group_concat(variant_id) from __asso_tmp group by {0}".\
       format(testManager.group_names[0])
    geneDict={}
    geneSet=set()
    for row in cur.execute(select_group):
        geneSymbol=transformGeneName(row[0])
        geneSet.add(geneSymbol)
        ids=row[1].split(",")
        ids=[int(id) for id in ids]
        for id in ids:
            if not id in geneDict:
                geneDict[id]=[]
            geneDict[id].append(geneSymbol)
    shareDict=Manager().dict()
    for key,value in list(geneDict.items()):
        shareDict[key]=value

    return shareDict,geneSet



def generateHDFbyGroup_update(testManager,njobs):

    HDFfileNames=glob.glob("tmp*_genotypes.h5")

    fileQueue=mpQueue()
    taskQueue=queue.Queue()
    start=time.time()
    groupGenerators=[None]*min(njobs,len(HDFfileNames))
    geneDict,geneSet=getGroupDict(testManager)
    for HDFfileName in HDFfileNames:
        fileQueue.put(HDFfileName)
    for i in range(len(HDFfileNames)):
        # taskQueue.put(GroupHDFGenerator_memory(geneDict,geneSet,fileQueue,testManager.proj,testManager.group_names,i))
        taskQueue.put(GroupHDFGenerator_append(geneDict,geneSet,fileQueue,testManager.proj,testManager.group_names,i))
    while taskQueue.qsize()>0:
        for i in range(njobs):
            if groupGenerators[i] is None or not groupGenerators[i].is_alive():
                task=taskQueue.get()
                groupGenerators[i]=task
                fileQueue.put(None)
                task.start()
                break
    for groupHDFGenerator in groupGenerators:
        groupHDFGenerator.join()
    print(("group time: ",time.time()-start))




def transformGeneName(geneSymbol):
    geneSymbol=str(geneSymbol)
    if ("-" in geneSymbol):
        geneSymbol=geneSymbol.replace("-","_")
    pattern=re.compile(r'\.')
    if pattern.findall(geneSymbol):
        geneSymbol=geneSymbol.replace(".","_")
    return geneSymbol

 


def getChr(variantID,cur):
    find_chr="SELECT chr from variant where variant_id={0}".format(variantID)
    chr= [rec[0] for rec in cur.execute(find_chr)]
    return chr[0]

def getChrs(variantIDs,cur):
    idString="("+",".join([str(variantID) for variantID in variantIDs])+")"
    find_chr="SELECT chr,variant_id from variant where variant_id in "+idString
    varDict={}
    for rec in cur.execute(find_chr):
        if rec[0] not in varDict:
            varDict[rec[0]]=[]
        varDict[rec[0]].append(rec[1])
    return varDict


def getGenotype_HDF5(worker, group):
    """This function gets genotype of variants in specified group.
    """
    where_clause = ' AND '.join(['{0}={1}'.format(x, worker.db.PH) for x in worker.group_names])
    cur = worker.db.cursor()
    # variant info
    var_info, variant_ids = worker.getVarInfo(group, where_clause)
    chr=getChr(variant_ids[0],cur)
    chrEnd=getChr(variant_ids[-1],cur)

    if chr!=chrEnd:
        varDict=getChrs(variant_ids,cur)
        chrs=list(varDict.keys())
    else:
        varDict={chr:variant_ids}
        chrs=[chr]

    # get genotypes / genotype info
    genotype = []
    geno_info = {x:[] for x in worker.geno_info}
    # getting samples locally from my own connection
    geneSymbol=transformGeneName(group[0])
<<<<<<< HEAD
    if len(group)==2:
        geneSymbol="pos"+str(group[1])
    HDFfileNames=glob.glob("tmp*_genotypes_multi_genes.h5")
    if len(worker.sample_names)>0:
        HDFfileNames=[]
        cur = worker.db.cursor()
        sampleNamestring=",".join(['"'+str(ID)+'"' for ID in worker.sample_names])
        sql="select distinct HDF5 from sample where sample_name in ({0});".format(sampleNamestring)
        cur.execute(sql)
        res=cur.fetchall()
        for filename in res:
            HDFfileNames.append(filename[0].replace(".h5","_multi_genes.h5"))

    HDFfileNames=sorted(HDFfileNames, key=lambda name: int(name.split("_")[1]))
    for fileName in HDFfileNames:
=======
    files=glob.glob("tmp*_genotypes_multi_genes.h5")
    files=sorted(files, key=lambda name: int(name.split("_")[1]))
    for fileName in files:
>>>>>>> c7722624
         
        accessEngine=Engine_Access.choose_access_engine(fileName)
        if len(chrs)==1:
            # colnames=accessEngine.get_colnames(chr,geneSymbol)
            # snpdict=accessEngine.get_geno_info_by_group(geneSymbol,chr)

            # for chr in chrs:
                
            colnames=accessEngine.get_colnames(chr)
            snpdict=accessEngine.get_geno_by_group(chr,geneSymbol)
            accessEngine.close()
            for ID in colnames:
                data=snpdict[ID]
                
                gtmp = [data.get(x, [worker.g_na] + [float('NaN')]*len(worker.geno_info)) for x in varDict[chr]]
                # handle -1 coding (double heterozygotes)     
                genotype.append([2.0 if x[0] == -1.0 else x[0] for x in gtmp])

                #
                # handle genotype_info
                #
                for idx, key in enumerate(worker.geno_info):
                    geno_info[key].append([x[idx+1] if (type(x[idx+1]) in [int, float]) else float('NaN') for x in gtmp])
        else:    
            colnames=accessEngine.get_colnames(chrs[0])
                
            for ID in colnames:
                gtmp=[]
                for chr in chrs:
                    snpdict=accessEngine.get_geno_by_group(chr,geneSymbol)
                    data=snpdict[ID]
                    
                    gtmp.extend([data.get(x, [worker.g_na] + [float('NaN')]*len(worker.geno_info)) for x in varDict[chr]])
                    # handle -1 coding (double heterozygotes)     
                genotype.append([2.0 if x[0] == -1.0 else x[0] for x in gtmp])
                #
                # handle genotype_info
                #
                for idx, key in enumerate(worker.geno_info):
                    geno_info[key].append([x[idx+1] if (type(x[idx+1]) in [int, float]) else float('NaN') for x in gtmp])

            accessEngine.close()
    gname = ':'.join(list(map(str, group)))
    return worker.filterGenotype(genotype, geno_info, var_info, gname)
<|MERGE_RESOLUTION|>--- conflicted
+++ resolved
@@ -400,7 +400,7 @@
     geno_info = {x:[] for x in worker.geno_info}
     # getting samples locally from my own connection
     geneSymbol=transformGeneName(group[0])
-<<<<<<< HEAD
+
     if len(group)==2:
         geneSymbol="pos"+str(group[1])
     HDFfileNames=glob.glob("tmp*_genotypes_multi_genes.h5")
@@ -415,13 +415,7 @@
             HDFfileNames.append(filename[0].replace(".h5","_multi_genes.h5"))
 
     HDFfileNames=sorted(HDFfileNames, key=lambda name: int(name.split("_")[1]))
-    for fileName in HDFfileNames:
-=======
-    files=glob.glob("tmp*_genotypes_multi_genes.h5")
-    files=sorted(files, key=lambda name: int(name.split("_")[1]))
-    for fileName in files:
->>>>>>> c7722624
-         
+    for fileName in HDFfileNames:    
         accessEngine=Engine_Access.choose_access_engine(fileName)
         if len(chrs)==1:
             # colnames=accessEngine.get_colnames(chr,geneSymbol)
